--- conflicted
+++ resolved
@@ -1,9 +1,5 @@
 {
-<<<<<<< HEAD
   "id": "65cd53af-a815-4954-8d7e-07b488447284",
-=======
-  "id": "5484a299-c209-4741-aa66-dc0db6d65df8",
->>>>>>> ea59713c
   "prevId": "65920403-341b-4da8-80bd-6d45071e5991",
   "version": "7",
   "dialect": "postgresql",
