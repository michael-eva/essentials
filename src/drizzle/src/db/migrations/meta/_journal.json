{
  "version": "7",
  "dialect": "postgresql",
  "entries": [
    {
      "idx": 0,
      "version": "7",
      "when": 1747382402692,
      "tag": "0000_chunky_sheva_callister",
      "breakpoints": true
    },
    {
      "idx": 1,
      "version": "7",
      "when": 1747382589990,
      "tag": "0001_striped_inhumans",
      "breakpoints": true
    },
    {
      "idx": 2,
      "version": "7",
      "when": 1747394506221,
      "tag": "0002_clean_odin",
      "breakpoints": true
    },
    {
      "idx": 3,
      "version": "7",
      "when": 1747394898621,
      "tag": "0003_sharp_hellcat",
      "breakpoints": true
    },
    {
      "idx": 4,
      "version": "7",
      "when": 1747394988073,
      "tag": "0004_flashy_lizard",
      "breakpoints": true
    },
    {
      "idx": 5,
      "version": "7",
      "when": 1747395090055,
      "tag": "0005_lumpy_union_jack",
      "breakpoints": true
    },
    {
      "idx": 6,
      "version": "7",
      "when": 1747395265422,
      "tag": "0006_pale_galactus",
      "breakpoints": true
    },
    {
      "idx": 7,
      "version": "7",
      "when": 1747396224267,
      "tag": "0007_past_annihilus",
      "breakpoints": true
    },
    {
      "idx": 8,
      "version": "7",
      "when": 1747632759023,
      "tag": "0008_reflective_squirrel_girl",
      "breakpoints": true
    },
    {
      "idx": 9,
      "version": "7",
      "when": 1747814823005,
      "tag": "0009_bright_peter_quill",
      "breakpoints": true
    },
    {
      "idx": 10,
      "version": "7",
      "when": 1747815879337,
      "tag": "0010_rainy_stellaris",
      "breakpoints": true
    },
    {
      "idx": 11,
      "version": "7",
      "when": 1747815968285,
      "tag": "0011_strange_namorita",
      "breakpoints": true
    },
    {
      "idx": 12,
      "version": "7",
      "when": 1748228774321,
      "tag": "0012_black_chameleon",
      "breakpoints": true
    },
    {
      "idx": 13,
      "version": "7",
      "when": 1748474688680,
      "tag": "0013_volatile_angel",
      "breakpoints": true
    },
    {
      "idx": 14,
      "version": "7",
      "when": 1748580564094,
      "tag": "0014_pink_sebastian_shaw",
      "breakpoints": true
    },
    {
      "idx": 15,
      "version": "7",
      "when": 1748580583931,
      "tag": "0015_odd_sister_grimm",
      "breakpoints": true
    },
    {
      "idx": 16,
      "version": "7",
      "when": 1748935432315,
      "tag": "0016_unknown_puma",
      "breakpoints": true
    },
    {
      "idx": 17,
      "version": "7",
      "when": 1748937192930,
      "tag": "0017_sturdy_unus",
      "breakpoints": true
    },
    {
      "idx": 18,
      "version": "7",
      "when": 1748945592508,
      "tag": "0018_magenta_zuras",
      "breakpoints": true
    },
    {
      "idx": 19,
      "version": "7",
      "when": 1748946202057,
      "tag": "0019_calm_multiple_man",
      "breakpoints": true
    },
    {
      "idx": 20,
      "version": "7",
      "when": 1748946513954,
      "tag": "0020_aspiring_magneto",
      "breakpoints": true
    },
    {
      "idx": 21,
      "version": "7",
      "when": 1749111239301,
      "tag": "0021_supreme_kang",
      "breakpoints": true
    },
    {
      "idx": 22,
      "version": "7",
      "when": 1749684937826,
      "tag": "0022_perpetual_the_stranger",
      "breakpoints": true
    },
    {
      "idx": 23,
      "version": "7",
      "when": 1749685007891,
      "tag": "0023_chemical_cloak",
      "breakpoints": true
    },
    {
      "idx": 24,
      "version": "7",
      "when": 1749685130073,
      "tag": "0024_colossal_shape",
      "breakpoints": true
    },
    {
      "idx": 25,
      "version": "7",
      "when": 1750131900679,
      "tag": "0025_colorful_zarda",
      "breakpoints": true
    },
    {
      "idx": 26,
      "version": "7",
      "when": 1750143532524,
      "tag": "0026_cooing_dormammu",
      "breakpoints": true
    },
    {
      "idx": 27,
      "version": "7",
<<<<<<< HEAD
      "when": 1750665464589,
      "tag": "0027_lonely_stellaris",
=======
      "when": 1750650819077,
      "tag": "0027_young_microbe",
      "breakpoints": true
    },
    {
      "idx": 28,
      "version": "7",
      "when": 1750651113096,
      "tag": "0028_tan_warbird",
      "breakpoints": true
    },
    {
      "idx": 29,
      "version": "7",
      "when": 1750651386813,
      "tag": "0029_flowery_dragon_man",
>>>>>>> c88a0b79
      "breakpoints": true
    }
  ]
}<|MERGE_RESOLUTION|>--- conflicted
+++ resolved
@@ -194,10 +194,6 @@
     {
       "idx": 27,
       "version": "7",
-<<<<<<< HEAD
-      "when": 1750665464589,
-      "tag": "0027_lonely_stellaris",
-=======
       "when": 1750650819077,
       "tag": "0027_young_microbe",
       "breakpoints": true
@@ -214,7 +210,6 @@
       "version": "7",
       "when": 1750651386813,
       "tag": "0029_flowery_dragon_man",
->>>>>>> c88a0b79
       "breakpoints": true
     }
   ]
