--- conflicted
+++ resolved
@@ -5,363 +5,8 @@
     {
       "idx": 0,
       "version": "7",
-<<<<<<< HEAD
-      "when": 1747382402692,
-      "tag": "0000_chunky_sheva_callister",
-      "breakpoints": true
-    },
-    {
-      "idx": 1,
-      "version": "7",
-      "when": 1747382589990,
-      "tag": "0001_striped_inhumans",
-      "breakpoints": true
-    },
-    {
-      "idx": 2,
-      "version": "7",
-      "when": 1747394506221,
-      "tag": "0002_clean_odin",
-      "breakpoints": true
-    },
-    {
-      "idx": 3,
-      "version": "7",
-      "when": 1747394898621,
-      "tag": "0003_sharp_hellcat",
-      "breakpoints": true
-    },
-    {
-      "idx": 4,
-      "version": "7",
-      "when": 1747394988073,
-      "tag": "0004_flashy_lizard",
-      "breakpoints": true
-    },
-    {
-      "idx": 5,
-      "version": "7",
-      "when": 1747395090055,
-      "tag": "0005_lumpy_union_jack",
-      "breakpoints": true
-    },
-    {
-      "idx": 6,
-      "version": "7",
-      "when": 1747395265422,
-      "tag": "0006_pale_galactus",
-      "breakpoints": true
-    },
-    {
-      "idx": 7,
-      "version": "7",
-      "when": 1747396224267,
-      "tag": "0007_past_annihilus",
-      "breakpoints": true
-    },
-    {
-      "idx": 8,
-      "version": "7",
-      "when": 1747632759023,
-      "tag": "0008_reflective_squirrel_girl",
-      "breakpoints": true
-    },
-    {
-      "idx": 9,
-      "version": "7",
-      "when": 1747814823005,
-      "tag": "0009_bright_peter_quill",
-      "breakpoints": true
-    },
-    {
-      "idx": 10,
-      "version": "7",
-      "when": 1747815879337,
-      "tag": "0010_rainy_stellaris",
-      "breakpoints": true
-    },
-    {
-      "idx": 11,
-      "version": "7",
-      "when": 1747815968285,
-      "tag": "0011_strange_namorita",
-      "breakpoints": true
-    },
-    {
-      "idx": 12,
-      "version": "7",
-      "when": 1748228774321,
-      "tag": "0012_black_chameleon",
-      "breakpoints": true
-    },
-    {
-      "idx": 13,
-      "version": "7",
-      "when": 1748474688680,
-      "tag": "0013_volatile_angel",
-      "breakpoints": true
-    },
-    {
-      "idx": 14,
-      "version": "7",
-      "when": 1748580564094,
-      "tag": "0014_pink_sebastian_shaw",
-      "breakpoints": true
-    },
-    {
-      "idx": 15,
-      "version": "7",
-      "when": 1748580583931,
-      "tag": "0015_odd_sister_grimm",
-      "breakpoints": true
-    },
-    {
-      "idx": 16,
-      "version": "7",
-      "when": 1748935432315,
-      "tag": "0016_unknown_puma",
-      "breakpoints": true
-    },
-    {
-      "idx": 17,
-      "version": "7",
-      "when": 1748937192930,
-      "tag": "0017_sturdy_unus",
-      "breakpoints": true
-    },
-    {
-      "idx": 18,
-      "version": "7",
-      "when": 1748945592508,
-      "tag": "0018_magenta_zuras",
-      "breakpoints": true
-    },
-    {
-      "idx": 19,
-      "version": "7",
-      "when": 1748946202057,
-      "tag": "0019_calm_multiple_man",
-      "breakpoints": true
-    },
-    {
-      "idx": 20,
-      "version": "7",
-      "when": 1748946513954,
-      "tag": "0020_aspiring_magneto",
-      "breakpoints": true
-    },
-    {
-      "idx": 21,
-      "version": "7",
-      "when": 1749111239301,
-      "tag": "0021_supreme_kang",
-      "breakpoints": true
-    },
-    {
-      "idx": 22,
-      "version": "7",
-      "when": 1749684937826,
-      "tag": "0022_perpetual_the_stranger",
-      "breakpoints": true
-    },
-    {
-      "idx": 23,
-      "version": "7",
-      "when": 1749685007891,
-      "tag": "0023_chemical_cloak",
-      "breakpoints": true
-    },
-    {
-      "idx": 24,
-      "version": "7",
-      "when": 1749685130073,
-      "tag": "0024_colossal_shape",
-      "breakpoints": true
-    },
-    {
-      "idx": 25,
-      "version": "7",
-      "when": 1750131900679,
-      "tag": "0025_colorful_zarda",
-      "breakpoints": true
-    },
-    {
-      "idx": 26,
-      "version": "7",
-      "when": 1750143532524,
-      "tag": "0026_cooing_dormammu",
-      "breakpoints": true
-    },
-    {
-      "idx": 27,
-      "version": "7",
-      "when": 1750650819077,
-      "tag": "0027_young_microbe",
-      "breakpoints": true
-    },
-    {
-      "idx": 28,
-      "version": "7",
-      "when": 1750651113096,
-      "tag": "0028_tan_warbird",
-      "breakpoints": true
-    },
-    {
-      "idx": 29,
-      "version": "7",
-      "when": 1750651386813,
-      "tag": "0029_flowery_dragon_man",
-      "breakpoints": true
-    },
-    {
-      "idx": 30,
-      "version": "7",
-      "when": 1750786622624,
-      "tag": "0030_outgoing_lionheart",
-      "breakpoints": true
-    },
-    {
-      "idx": 31,
-      "version": "7",
-      "when": 1751254827715,
-      "tag": "0031_amazing_blob",
-      "breakpoints": true
-    },
-    {
-      "idx": 32,
-      "version": "7",
-      "when": 1751270233646,
-      "tag": "0032_safe_yellowjacket",
-      "breakpoints": true
-    },
-    {
-      "idx": 31,
-      "version": "7",
-      "when": 1751254892181,
-      "tag": "0031_unusual_lucky_pierre",
-      "breakpoints": true
-    },
-    {
-      "idx": 32,
-      "version": "7",
-      "when": 1751265366620,
-      "tag": "0032_stormy_sebastian_shaw",
-      "breakpoints": true
-    },
-    {
-      "idx": 33,
-      "version": "7",
-      "when": 1751268314210,
-      "tag": "0031_minor_stardust",
-      "breakpoints": true
-    },
-    {
-      "idx": 34,
-      "version": "7",
-      "when": 1751335299397,
-      "tag": "0034_square_korvac",
-      "breakpoints": true
-    },
-    {
-      "idx": 35,
-      "version": "7",
-      "when": 1751339883042,
-      "tag": "0035_wide_storm",
-      "breakpoints": true
-    },
-    {
-      "idx": 36,
-      "version": "7",
-      "when": 1751341614171,
-      "tag": "0036_lyrical_ken_ellis",
-      "breakpoints": true
-    },
-    {
-      "idx": 37,
-      "version": "7",
-      "when": 1751342622180,
-      "tag": "0037_clear_next_avengers",
-      "breakpoints": true
-    },
-    {
-      "idx": 38,
-      "version": "7",
-      "when": 1751342938676,
-      "tag": "0038_adorable_ronan",
-      "breakpoints": true
-    },
-    {
-      "idx": 39,
-      "version": "7",
-      "when": 1751342953027,
-      "tag": "0039_last_nemesis",
-      "breakpoints": true
-    },
-    {
-      "idx": 40,
-      "version": "7",
-      "when": 1751344281194,
-      "tag": "0040_slimy_moon_knight",
-      "breakpoints": true
-    },
-    {
-      "idx": 41,
-      "version": "7",
-      "when": 1751344870040,
-      "tag": "0041_massive_plazm",
-      "breakpoints": true
-    },
-    {
-      "idx": 42,
-      "version": "7",
-      "when": 1751608518427,
-      "tag": "0042_familiar_big_bertha",
-      "breakpoints": true
-    },
-    {
-      "idx": 43,
-      "version": "7",
-      "when": 1751610633082,
-      "tag": "0043_numerous_mandarin",
-      "breakpoints": true
-    },
-    {
-      "idx": 44,
-      "version": "7",
-      "when": 1751998203918,
-      "tag": "0044_flippant_frank_castle",
-      "breakpoints": true
-    },
-    {
-      "idx": 45,
-      "version": "7",
-      "when": 1752031736698,
-      "tag": "0045_gray_stark_industries",
-      "breakpoints": true
-    },
-    {
-      "idx": 46,
-      "version": "7",
-      "when": 1752723653212,
-      "tag": "0046_icy_centennial",
-      "breakpoints": true
-    },
-    {
-      "idx": 47,
-      "version": "7",
-      "when": 1752648446740,
-      "tag": "0047_lively_lila_cheney",
-      "breakpoints": true
-    },
-    {
-      "idx": 48,
-      "version": "7",
-      "when": 1752729393010,
-      "tag": "0048_chief_matthew_murdock",
-=======
       "when": 1752802592513,
       "tag": "0000_heavy_lilith",
->>>>>>> a0410d91
       "breakpoints": true
     }
   ]
