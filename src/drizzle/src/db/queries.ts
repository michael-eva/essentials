--- conflicted
+++ resolved
@@ -1002,7 +1002,6 @@
   return result;
 }
 
-<<<<<<< HEAD
 // Notification queries
 export async function getNotifications(
   userId: string,
@@ -1115,7 +1114,7 @@
     )
     .orderBy(asc(notifications.scheduledTime));
   return result;
-=======
+  
 export async function getAchievementForWorkout(userId: string, workoutId: string): Promise<string[]> {
   // 1. Find the workoutTracking entry for this workoutId and user
   const tracking = await db
@@ -1141,5 +1140,4 @@
     .limit(1);
 
   return progress[0]?.achievements ?? [];
->>>>>>> edb196c6
 }