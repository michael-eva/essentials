import { sql } from "drizzle-orm";
import {
  pgTable,
  text,
  integer,
  boolean,
  pgEnum,
  timestamp,
  uuid,
  jsonb,
  unique,
  type PgTableWithColumns,
} from "drizzle-orm/pg-core";
import { createInsertSchema, createSelectSchema } from "drizzle-zod";
import { z } from "zod";

export const workoutTypeEnum = pgEnum("workout_type", ["class", "workout"]);
export const workoutStatusEnum = pgEnum("workout_status", [
  "completed",
  "not_completed",
  "not_recorded",
]);
export const activityTypeEnum = pgEnum("activity_type", [
  "run",
  "cycle",
  "swim",
  "walk",
  "class",
]);

// export const workoutTimesEnum = pgEnum("workout_times", [
//   "early morning",
//   "mid morning",
//   "lunchtime",
//   "afternoon",
//   "evening",
//   "other",
// ]);

// export const weekendTimesEnum = pgEnum("weekend_workout_times", [
//   "no",
//   "sometimes",
//   "saturday",
//   "sunday",
//   "both",
//   "other",
// ]);

export const roleEnum = pgEnum("role", [
  "developer",
  "user",
  "assistant",
  "admin",
]);

export const deliveryStatusEnum = pgEnum("delivery_status", [
  "pending",
  "sent",
  "failed",
  "expired",
]);
export const notificationTypeEnum = pgEnum("notification_type", [
  "workout_reminder",
  "progress_celebration",
  "motivation_boost",
]);

export const PilatesVideosParamsSchema = z.object({
  limit: z.number().int().positive().optional().default(5),
  offset: z.number().int().nonnegative().optional().default(0),
  difficulty: z.string().optional(),
  equipment: z.string().optional(),
  instructor: z.string().optional(),
  minDuration: z.number().nonnegative().optional(),
  maxDuration: z.number().nonnegative().optional(),
});

export type PilatesVideosParams = z.infer<typeof PilatesVideosParamsSchema>;

export const user = pgTable("user", {
  id: uuid("id").primaryKey().unique(),
  email: text("email").notNull().unique(),
  name: text("name"),
  role: roleEnum("role").default("user"),
});

export const workout = pgTable("workout", {
  id: uuid("id")
    .primaryKey()
    .default(sql`gen_random_uuid()`),
  name: text("name").notNull(),
  instructor: text("instructor").notNull(),
  duration: integer("duration").notNull(),
  description: text("description").notNull(),
  level: text("level").notNull(),
  bookedDate: timestamp("booked_date"),
  type: workoutTypeEnum("type").notNull(),
  status: workoutStatusEnum("status").default("not_recorded"),
  isBooked: boolean("is_booked").notNull().default(false),
  classId: uuid("class_id").references(() => PilatesVideos.id, {
    onDelete: "cascade",
    onUpdate: "cascade",
  }),
  userId: uuid("user_id")
    .notNull()
    .references(() => user.id, {
      onDelete: "cascade",
      onUpdate: "cascade",
    }),
  activityType: activityTypeEnum("activity_type"),
  exercises: jsonb("exercises").$type<
    Array<{
      id: string;
      name: string;
      sets: Array<{
        id: string;
        reps: number;
        weight: number;
      }>;
    }>
  >(),
});

export const workoutTracking = pgTable("workout_tracking", {
  id: uuid("id")
    .primaryKey()
    .default(sql`gen_random_uuid()`),
  userId: uuid("user_id")
    .notNull()
    .references(() => user.id, {
      onDelete: "cascade",
      onUpdate: "cascade",
    }),
  workoutId: uuid("workout_id"),
  activityType: activityTypeEnum("activity_type").notNull(),
  date: timestamp("date").notNull(),
  durationHours: integer("duration_hours"),
  durationMinutes: integer("duration_minutes"),
  distance: text("distance"),
  distanceUnit: text("distance_unit"),
  notes: text("notes"),
  intensity: integer("intensity"),
  name: text("name"),
  likelyToDoAgain: integer("likely_to_do_again"),
  exercises: jsonb("exercises").$type<
    Array<{
      id: string;
      name: string;
      sets: Array<{
        id: string;
        reps: number;
        weight: number;
      }>;
    }>
  >(),
});

export const workoutPlan = pgTable("workout_plan", {
  id: uuid("id")
    .primaryKey()
    .default(sql`gen_random_uuid()`),
  userId: uuid("user_id")
    .notNull()
    .references(() => user.id, {
      onDelete: "cascade",
      onUpdate: "cascade",
    }),
  planName: text("plan_name").notNull(),
  weeks: integer("weeks").notNull(),
  savedAt: timestamp("saved_at").notNull(),
  archived: boolean("archived").notNull().default(false),
  archivedAt: timestamp("archived_at"),
  isActive: boolean("is_active").notNull().default(false),
  startDate: timestamp("start_date"),
  pausedAt: timestamp("paused_at"),
  resumedAt: timestamp("resumed_at"),
  totalPausedDuration: integer("total_paused_duration").notNull().default(0),
  isAI: boolean("ai_generated").notNull().default(false),
  explanation: text("ai_explanation"),
});

export const weeklySchedule = pgTable("weekly_schedule", {
  id: uuid("id")
    .primaryKey()
    .default(sql`gen_random_uuid()`),
  planId: uuid("plan_id")
    .notNull()
    .references(() => workoutPlan.id, {
      onDelete: "cascade",
      onUpdate: "cascade",
    }),
  weekNumber: integer("week_number").notNull(),
  workoutId: uuid("workout_id")
    .notNull()
    .references(() => workout.id, {
      onDelete: "cascade",
      onUpdate: "cascade",
    }),
});

export const onboarding = pgTable("onboarding", {
  id: uuid("id")
    .primaryKey()
    .default(sql`gen_random_uuid()`),
  userId: uuid("user_id")
    .notNull()
    .references(() => user.id, {
      onDelete: "cascade",
      onUpdate: "cascade",
    })
    .unique(),
  step: text("step").notNull(),
  completedAt: timestamp("completed_at"),
  createdAt: timestamp("created_at")
    .notNull()
    .default(sql`now()`),
  updatedAt: timestamp("updated_at")
    .notNull()
    .default(sql`now()`),

  // name: text("name"),
  // age: integer("age"),
  // height: integer("height"),
  // weight: integer("weight"),
  // gender: text("gender"),

  // exercises: text("exercises").array(),
  // otherExercises: text("other_exercises").array(),
  // exerciseFrequency: text("exercise_frequency"),
  // sessionLength: text("session_length"),

  //health considerations
  injuries: boolean("injuries"),
  injuriesDetails: text("injuries_details"),
  recentSurgery: boolean("recent_surgery"),
  surgeryDetails: text("surgery_details"),
  chronicConditions: text("chronic_conditions").array(),
  otherHealthConditions: text("other_health_conditions").array(),
  pregnancy: text("pregnancy"),
  pregnancyConsultedDoctor: boolean("pregnancy_consulted_doctor"),
  pregnancyConsultedDoctorDetails: text("pregnancy_consulted_doctor_details"),

  // goalTimeline: text("goal_timeline"),

  //pilates
  fitnessLevel: text("fitness_level"),
  pilatesExperience: boolean("pilates_experience"),
  pilatesDuration: text("pilates_duration"),
  pilatesStyles: text("pilates_styles").array(),
  homeEquipment: text("home_equipment").array(),
  fitnessGoals: text("fitness_goals").array(),
  otherFitnessGoals: text("other_fitness_goals").array(),
  specificGoals: text("specific_goals"),

  motivation: text("motivation").array(),
  otherMotivation: text("other_motivation").array(),
  progressTracking: text("progress_tracking").array(),
  otherProgressTracking: text("other_progress_tracking").array(),

  // preferredWorkoutTimes: workoutTimesEnum("preferred_workout_times").array(),
  // avoidedWorkoutTimes: workoutTimesEnum("avoided_workout_times").array(),
  // weekendWorkoutTimes: weekendTimesEnum("weekend_workout_times"),
});

export const personalTrainerInteractions = pgTable(
  "personal_trainer_interactions",
  {
    id: uuid("id")
      .primaryKey()
      .default(sql`gen_random_uuid()`),
    userId: uuid("user_id")
      .notNull()
      .references(() => user.id, {
        onDelete: "cascade",
        onUpdate: "cascade",
      }),
    createdAt: timestamp("created_at")
      .notNull()
      .default(sql`now()`),
    type: text("type").notNull(), // 'question' or 'response'
    content: text("content").notNull(),
    context: jsonb("context"), // Store additional context like workout data, progress metrics, etc.
    parentId: uuid("parent_id"), // For linking questions to responses
    metadata: jsonb("metadata"), // For storing any additional metadata like sentiment, key topics, etc.
  },
);

export const progressTracking = pgTable("progress_tracking", {
  id: uuid("id")
    .primaryKey()
    .default(sql`gen_random_uuid()`),
  userId: uuid("user_id")
    .notNull()
    .references(() => user.id, {
      onDelete: "cascade",
      onUpdate: "cascade",
    }),
  workoutTrackingId: uuid("workout_tracking_id").references(
    () => workoutTracking.id,
    {
      onDelete: "cascade",
      onUpdate: "cascade",
    },
  ),
  date: timestamp("date")
    .notNull()
    .default(sql`now()`),
  type: text("type").notNull(), // 'cardio' | 'pilates' | 'overall'
  metrics: jsonb("metrics").notNull().default({}), // Store duration, intensity, consistency, etc.
  achievements: text("achievements").array().default([]),
  challenges: text("challenges").array().default([]),
  notes: text("notes"),
  createdAt: timestamp("created_at")
    .notNull()
    .default(sql`now()`),
  updatedAt: timestamp("updated_at")
    .notNull()
    .default(sql`now()`),
});

export const AiSystemPrompt = pgTable("ai_system_prompt", {
  id: uuid("id")
    .primaryKey()
    .default(sql`gen_random_uuid()`),
  userId: uuid("user_id")
    .notNull()
    .references(() => user.id, {
      onDelete: "cascade",
      onUpdate: "cascade",
    }),
  name: text("name").notNull(),
  prompt: text("prompt").notNull(),
  createdAt: timestamp("created_at").notNull(),
});

export const AiChatMessages = pgTable("ai_chat", {
  id: uuid("id")
    .primaryKey()
    .default(sql`gen_random_uuid()`),
  userId: uuid("user_id")
    .notNull()
    .references(() => user.id, {
      onDelete: "cascade",
      onUpdate: "cascade",
    }),
  message: text("message").notNull(),
  createdAt: timestamp("created_at")
    .notNull()
    .default(sql`now()`),
  role: roleEnum("role").notNull(),
  content: text("content").notNull(),
  toolCalls: jsonb("tool_calls").$type<
    Array<{
      id: string;
      type: string;
      function: {
        name: string;
        arguments: Record<string, any>;
      };
    }>
  >(),
});

export const notifications = pgTable("notifications", {
  id: uuid("id")
    .primaryKey()
    .default(sql`gen_random_uuid()`),
  title: text("title").notNull(),
  body: text("body").notNull(),
  type: notificationTypeEnum("type").default("motivation_boost"),
  scheduledTime: timestamp("scheduled_time"),
  sent: boolean("sent").default(false),
  sentAt: timestamp("sent_at"),
  deliveryStatus: deliveryStatusEnum("delivery_status").default("pending"),
  createdAt: timestamp("created_at")
    .notNull()
    .default(sql`now()`),
  userId: uuid("user_id")
    .notNull()
    .references(() => user.id, {
      onDelete: "cascade",
      onUpdate: "cascade",
    }),
});

export const pushSubscriptions = pgTable("push_subscriptions", {
  id: uuid("id")
    .primaryKey()
    .default(sql`gen_random_uuid()`),
  endpoint: text("endpoint").notNull().unique(),
  p256dh: text("p256dh").notNull(),
  auth: text("auth").notNull(),
  userId: uuid("user_id")
    .notNull()
    .unique()
    .references(() => user.id, {
      onDelete: "cascade",
      onUpdate: "cascade",
    }),
  createdAt: timestamp("created_at")
    .notNull()
    .default(sql`now()`),
});

export const notificationPreferences = pgTable("notification_preferences", {
  id: uuid("id")
    .primaryKey()
    .default(sql`gen_random_uuid()`),
  userId: uuid("user_id")
    .notNull()
    .unique()
    .references(() => user.id, {
      onDelete: "cascade",
      onUpdate: "cascade",
    }),
  enabledTypes: jsonb("enabled_types")
    .$type<string[]>()
    .default(["workout_reminder", "progress_celebration", "motivation_boost"]),
  createdAt: timestamp("created_at")
    .notNull()
    .default(sql`now()`),
  updatedAt: timestamp("updated_at")
    .notNull()
    .default(sql`now()`),
});

export const PilatesVideos = pgTable("pilates_videos", {
  id: uuid("id")
    .primaryKey()
    .default(sql`gen_random_uuid()`),
  title: text("title").notNull(),
  summary: text("summary").notNull(),
  description: text("description").notNull(),
  difficulty: text("difficulty").notNull(),
  duration: integer("duration").notNull(),
  equipment: text("equipment").notNull(),
  pilatesStyle: text("pilates_style").notNull(),
  classType: text("class_type").notNull(),
  focusArea: text("focus_area").notNull(),
  targetedMuscles: text("targeted_muscles").notNull(),
  intensity: integer("intensity").notNull(),
  modifications: boolean("modifications").notNull().default(true),
  beginnerFriendly: boolean("beginner_friendly").notNull().default(true),
  tags: text("tags").array().notNull(),
  exerciseSequence: text("exercise_sequence").array().notNull(),
  videoUrl: text("video_url").notNull(),
  muxAssetId: text("mux_asset_id"),
  createdAt: timestamp("created_at")
    .notNull()
    .default(sql`now()`),
  updatedAt: timestamp("updated_at")
    .notNull()
    .default(sql`now()`),
  mux_playback_id: text("mux_playback_id"),
  instructor: text("instructor"),
});

export const classDrafts = pgTable(
  "class_drafts",
  {
    id: uuid("id")
      .primaryKey()
      .default(sql`gen_random_uuid()`),
    userId: uuid("user_id")
      .notNull()
      .references(() => user.id, {
        onDelete: "cascade",
        onUpdate: "cascade",
      }),
    sessionId: text("session_id").notNull(),
    muxAssetId: text("mux_asset_id"),
    muxPlaybackId: text("mux_playback_id"),
    chatHistory: jsonb("chat_history").$type<
      Array<{
        role: "user" | "assistant";
        content: string;
        timestamp: string;
      }>
    >(),
    extractedData: jsonb("extracted_data").$type<{
      title?: string;
      summary?: string;
      description?: string;
      difficulty?: string;
      duration?: number;
      equipment?: string;
      pilatesStyle?: string;
      classType?: string;
      focusArea?: string;
      targetedMuscles?: string;
      intensity?: number;
      modifications?: boolean;
      beginnerFriendly?: boolean;
      tags?: string;
      exerciseSequence?: string;
      instructor?: string;
    }>(),
    createdAt: timestamp("created_at")
      .notNull()
      .default(sql`now()`),
    updatedAt: timestamp("updated_at")
      .notNull()
      .default(sql`now()`),
  },
  (table) => ({
    userSessionUnique: unique("user_session_unique").on(
      table.userId,
      table.sessionId,
    ),
  }),
);

export const appConfig = pgTable("app_config", {
  key: text("key").notNull().primaryKey(),
  value: text("value").notNull(),
  updatedAt: timestamp("updated_at").default(sql`now()`),
});

export const waitlist = pgTable("waitlist", {
  id: uuid("id")
    .primaryKey()
    .default(sql`gen_random_uuid()`),
  fullName: text("full_name").notNull(),
  email: text("email").notNull().unique(),
  accessCode: text("access_code"),
  hasValidAccessCode: boolean("has_valid_access_code").notNull().default(false),
  createdAt: timestamp("created_at")
    .notNull()
    .default(sql`now()`),
});

// Enum for upload queue status
export const uploadStatusEnum = pgEnum("upload_status", [
  "pending",
  "uploading", 
  "processing",
  "completed",
  "failed",
  "cancelled"
]);

// Upload queue for multi-video CMS
export const uploadQueue = pgTable("upload_queue", {
  id: uuid("id")
    .primaryKey()
    .default(sql`gen_random_uuid()`),
  userId: uuid("user_id")
    .notNull()
    .references(() => user.id, {
      onDelete: "cascade",
      onUpdate: "cascade",
    }),
  filename: text("filename").notNull(),
  contentType: text("content_type").notNull(),
  fileSize: integer("file_size"),
  
  // Mux upload tracking
  muxUploadId: text("mux_upload_id"),
  muxAssetId: text("mux_asset_id"),
  muxPlaybackId: text("mux_playback_id"),
  
  // Upload status tracking
  uploadStatus: uploadStatusEnum("upload_status").notNull().default("pending"),
  uploadProgress: integer("upload_progress").notNull().default(0), // 0-100
  
  // AI content extraction status
  aiExtractionStatus: uploadStatusEnum("ai_extraction_status").notNull().default("pending"),
  aiExtractionProgress: integer("ai_extraction_progress").notNull().default(0), // 0-100
  
  // Error handling
  errorMessage: text("error_message"),
  retryCount: integer("retry_count").notNull().default(0),
  maxRetries: integer("max_retries").notNull().default(3),
  
  // Timestamps
  createdAt: timestamp("created_at")
    .notNull()
    .default(sql`now()`),
  updatedAt: timestamp("updated_at")
    .notNull()
    .default(sql`now()`),
  startedAt: timestamp("started_at"),
  completedAt: timestamp("completed_at"),
  
  // Link to final video if successful
  pilatesVideoId: uuid("pilates_video_id").references(() => PilatesVideos.id, {
    onDelete: "set null",
    onUpdate: "cascade",
  }),
});

// Custom Zod schemas for complex types
export const workoutTrackingInputSchema = z.object({
  userId: z.string().uuid(),
  workoutId: z.string().uuid().nullable().optional(),
  activityType: z.string(),
  date: z.date(),
  durationHours: z.number().int().nullable().optional(),
  durationMinutes: z.number().int().nullable().optional(),
  distance: z.string().nullable().optional(),
  distanceUnit: z.string().nullable().optional(),
  notes: z.string().nullable().optional(),
  intensity: z.number().int().nullable().optional(),
  name: z.string().nullable().optional(),
  likelyToDoAgain: z.number().int().nullable().optional(),
  exercises: z
    .array(
      z.object({
        id: z.string(),
        name: z.string(),
        sets: z.array(
          z.object({
            id: z.string(),
            reps: z.number(),
            weight: z.number(),
          }),
        ),
      }),
    )
    .nullable()
    .optional(),
});

// Type exports for convenience - using the existing types from queries.ts
export type WorkoutTrackingInput = z.infer<typeof workoutTrackingInputSchema>;

export const insertUserSchema = createInsertSchema(user);
export const selectUserSchema = createSelectSchema(user);

export const insertWorkoutSchema = createInsertSchema(workout);
export const selectWorkoutSchema = createSelectSchema(workout);

export const insertWorkoutTrackingSchema = createInsertSchema(workoutTracking);
export const selectWorkoutTrackingSchema = createSelectSchema(workoutTracking);

export const insertWorkoutPlanSchema = createInsertSchema(workoutPlan);

export const insertWeeklyScheduleSchema = createInsertSchema(weeklySchedule);
export const selectWeeklyScheduleSchema = createSelectSchema(weeklySchedule);

export const insertOnboardingSchema = createInsertSchema(onboarding);
export const selectOnboardingSchema = createSelectSchema(onboarding);

export const insertPersonalTrainerInteractionsSchema = createInsertSchema(
  personalTrainerInteractions,
);

export const insertAppConfigSchema = createInsertSchema(appConfig);
export const selectAppConfigSchema = createSelectSchema(appConfig);

export const insertWaitlistSchema = createInsertSchema(waitlist);
export const selectWaitlistSchema = createSelectSchema(waitlist);

<<<<<<< HEAD
export const progressPhotos = pgTable("progress_photos", {
  id: uuid("id")
    .primaryKey()
    .default(sql`gen_random_uuid()`),
  userId: uuid("user_id")
    .notNull()
    .references(() => user.id, {
      onDelete: "cascade",
      onUpdate: "cascade",
    }),
  imageUrl: text("image_url").notNull(),
  storagePath: text("storage_path").notNull(),
  takenAt: timestamp("taken_at")
    .notNull()
    .default(sql`now()`),
  createdAt: timestamp("created_at")
    .notNull()
    .default(sql`now()`),
  updatedAt: timestamp("updated_at")
    .notNull()
    .default(sql`now()`),
});

export const insertProgressPhotosSchema = createInsertSchema(progressPhotos);
export const selectProgressPhotosSchema = createSelectSchema(progressPhotos);
=======
export const insertUploadQueueSchema = createInsertSchema(uploadQueue);
export const selectUploadQueueSchema = createSelectSchema(uploadQueue);
>>>>>>> 12545303
<|MERGE_RESOLUTION|>--- conflicted
+++ resolved
@@ -532,11 +532,11 @@
 // Enum for upload queue status
 export const uploadStatusEnum = pgEnum("upload_status", [
   "pending",
-  "uploading", 
+  "uploading",
   "processing",
   "completed",
   "failed",
-  "cancelled"
+  "cancelled",
 ]);
 
 // Upload queue for multi-video CMS
@@ -553,25 +553,27 @@
   filename: text("filename").notNull(),
   contentType: text("content_type").notNull(),
   fileSize: integer("file_size"),
-  
+
   // Mux upload tracking
   muxUploadId: text("mux_upload_id"),
   muxAssetId: text("mux_asset_id"),
   muxPlaybackId: text("mux_playback_id"),
-  
+
   // Upload status tracking
   uploadStatus: uploadStatusEnum("upload_status").notNull().default("pending"),
   uploadProgress: integer("upload_progress").notNull().default(0), // 0-100
-  
+
   // AI content extraction status
-  aiExtractionStatus: uploadStatusEnum("ai_extraction_status").notNull().default("pending"),
+  aiExtractionStatus: uploadStatusEnum("ai_extraction_status")
+    .notNull()
+    .default("pending"),
   aiExtractionProgress: integer("ai_extraction_progress").notNull().default(0), // 0-100
-  
+
   // Error handling
   errorMessage: text("error_message"),
   retryCount: integer("retry_count").notNull().default(0),
   maxRetries: integer("max_retries").notNull().default(3),
-  
+
   // Timestamps
   createdAt: timestamp("created_at")
     .notNull()
@@ -581,7 +583,7 @@
     .default(sql`now()`),
   startedAt: timestamp("started_at"),
   completedAt: timestamp("completed_at"),
-  
+
   // Link to final video if successful
   pilatesVideoId: uuid("pilates_video_id").references(() => PilatesVideos.id, {
     onDelete: "set null",
@@ -651,7 +653,6 @@
 export const insertWaitlistSchema = createInsertSchema(waitlist);
 export const selectWaitlistSchema = createSelectSchema(waitlist);
 
-<<<<<<< HEAD
 export const progressPhotos = pgTable("progress_photos", {
   id: uuid("id")
     .primaryKey()
@@ -677,7 +678,5 @@
 
 export const insertProgressPhotosSchema = createInsertSchema(progressPhotos);
 export const selectProgressPhotosSchema = createSelectSchema(progressPhotos);
-=======
 export const insertUploadQueueSchema = createInsertSchema(uploadQueue);
-export const selectUploadQueueSchema = createSelectSchema(uploadQueue);
->>>>>>> 12545303
+export const selectUploadQueueSchema = createSelectSchema(uploadQueue);