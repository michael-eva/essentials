import { createEnv } from "@t3-oss/env-nextjs";
import { z } from "zod";

export const env = createEnv({
  /**
   * Specify your server-side environment variables schema here. This way you can ensure the app
   * isn't built with invalid env vars.
   */
  server: {
    NODE_ENV: z
      .enum(["development", "test", "production"])
      .default("development"),
    DATABASE_URL: z.string().url(),
    SUPABASE_SERVICE_ROLE_KEY: z.string(),
    RESEND_API_KEY: z.string(),
    OPENAI_API_KEY: z.string(),
    WEBHOOK_API_KEY: z.string(),
    VAPID_PRIVATE_KEY: z.string(),
<<<<<<< HEAD
    MUX_TOKEN_ID: z.string(),
    MUX_TOKEN_SECRET: z.string(),
=======
    WAITLIST_ACCESS_CODE: z.string(),
>>>>>>> ea59713c
  },

  /**
   * Specify your client-side environment variables schema here. This way you can ensure the app
   * isn't built with invalid env vars. To expose them to the client, prefix them with
   * `NEXT_PUBLIC_`.
   */
  client: {
    // NEXT_PUBLIC_CLIENTVAR: z.string(),
    NEXT_PUBLIC_USER_ROLE: z.enum(["DEVELOPER", "USER"]).default("USER"),
    NEXT_PUBLIC_SUPABASE_URL: z.string().url(),
    NEXT_PUBLIC_SUPABASE_ANON_KEY: z.string(),
    NEXT_PUBLIC_VAPID_PUBLIC_KEY: z.string(),
  },

  /**
   * You can't destruct `process.env` as a regular object in the Next.js edge runtimes (e.g.
   * middlewares) or client-side so we need to destruct manually.
   */
  runtimeEnv: {
    NODE_ENV: process.env.NODE_ENV,
    DATABASE_URL: process.env.DATABASE_URL,
    // NEXT_PUBLIC_CLIENTVAR: process.env.NEXT_PUBLIC_CLIENTVAR,
    NEXT_PUBLIC_USER_ROLE: process.env.NEXT_PUBLIC_USER_ROLE,
    NEXT_PUBLIC_SUPABASE_URL: process.env.NEXT_PUBLIC_SUPABASE_URL,
    NEXT_PUBLIC_SUPABASE_ANON_KEY: process.env.NEXT_PUBLIC_SUPABASE_ANON_KEY,
    SUPABASE_SERVICE_ROLE_KEY: process.env.SUPABASE_SERVICE_ROLE_KEY,
    RESEND_API_KEY: process.env.RESEND_API_KEY,
    OPENAI_API_KEY: process.env.OPENAI_API_KEY,
    WEBHOOK_API_KEY: process.env.WEBHOOK_API_KEY,
    VAPID_PRIVATE_KEY: process.env.VAPID_PRIVATE_KEY,
    NEXT_PUBLIC_VAPID_PUBLIC_KEY: process.env.NEXT_PUBLIC_VAPID_PUBLIC_KEY,
<<<<<<< HEAD
    MUX_TOKEN_ID: process.env.MUX_TOKEN_ID,
    MUX_TOKEN_SECRET: process.env.MUX_TOKEN_SECRET,
=======
    WAITLIST_ACCESS_CODE: process.env.WAITLIST_ACCESS_CODE,
>>>>>>> ea59713c
  },
  /**
   * Run `build` or `dev` with `SKIP_ENV_VALIDATION` to skip env validation. This is especially
   * useful for Docker builds.
   */
  skipValidation: !!process.env.SKIP_ENV_VALIDATION,
  /**
   * Makes it so that empty strings are treated as undefined. `SOME_VAR: z.string()` and
   * `SOME_VAR=''` will throw an error.
   */
  emptyStringAsUndefined: true,
});
<|MERGE_RESOLUTION|>--- conflicted
+++ resolved
@@ -16,12 +16,9 @@
     OPENAI_API_KEY: z.string(),
     WEBHOOK_API_KEY: z.string(),
     VAPID_PRIVATE_KEY: z.string(),
-<<<<<<< HEAD
     MUX_TOKEN_ID: z.string(),
     MUX_TOKEN_SECRET: z.string(),
-=======
     WAITLIST_ACCESS_CODE: z.string(),
->>>>>>> ea59713c
   },
 
   /**
@@ -54,12 +51,9 @@
     WEBHOOK_API_KEY: process.env.WEBHOOK_API_KEY,
     VAPID_PRIVATE_KEY: process.env.VAPID_PRIVATE_KEY,
     NEXT_PUBLIC_VAPID_PUBLIC_KEY: process.env.NEXT_PUBLIC_VAPID_PUBLIC_KEY,
-<<<<<<< HEAD
     MUX_TOKEN_ID: process.env.MUX_TOKEN_ID,
     MUX_TOKEN_SECRET: process.env.MUX_TOKEN_SECRET,
-=======
     WAITLIST_ACCESS_CODE: process.env.WAITLIST_ACCESS_CODE,
->>>>>>> ea59713c
   },
   /**
    * Run `build` or `dev` with `SKIP_ENV_VALIDATION` to skip env validation. This is especially
