import type { UserContext } from "./context-manager";
import { getMessages, getAiSystemPrompt } from "@/drizzle/src/db/queries";
import { insertAiChatMessages } from "@/drizzle/src/db/mutations";
import { ChatOpenAI } from "@langchain/openai";
import { createReactAgent } from "@langchain/langgraph/prebuilt";
import {
  createWorkoutPlanTool,
  // editWorkoutPlanTool
} from "./ai-chat-tools";
import {
  HumanMessage,
  AIMessage,
  SystemMessage,
} from "@langchain/core/messages";

const model = new ChatOpenAI({
  model: "gpt-4o",
  maxTokens: 2000,
});

const agent = createReactAgent({
  llm: model,
  tools: [
    createWorkoutPlanTool,
    // editWorkoutPlanTool
  ],
});

/**
 * Generates an AI chat response based on user input, context, and chat history
 */
export async function generateAiChatResponse(
  userInput: string,
  userId: string,
  userContext: UserContext,
): Promise<string> {
  // Fetch user's system prompt
  const systemPrompt = await getAiSystemPrompt(userId);

  // Fetch chat history
  const chatHistory = await getMessages(userId);

  // Build the full system context including user context
  const fullSystemContext = buildSystemContext(
    systemPrompt?.prompt ?? "",
    systemPrompt?.name ?? "",
    userContext,
  );

  // add the user's ID to the system prompt
  const systemPromptWithUserId = `
  ${fullSystemContext ?? ""}
  We are dealing with the current user who has the user ID : ${userId}.
  `;

  // Convert chat history to OpenAI format (in chronological order)
  const conversationHistory = chatHistory
    .reverse() // Reverse since getMessages returns in desc order
    .map((msg) =>
      msg.role === "assistant"
        ? new AIMessage(msg.content ?? msg.message ?? "")
        : new HumanMessage(msg.content ?? msg.message ?? ""),
    );

  // add the system prompt to the conversation history
  conversationHistory.unshift(new SystemMessage(systemPromptWithUserId));

  // Add the current user input
  const currentInput = new HumanMessage(userInput);

  try {
<<<<<<< HEAD
    const response = await agent.invoke({
      messages: [...conversationHistory, currentInput],
=======
    const response = await openai.responses.create({
      model: "gpt-4.1-2025-04-14",
      instructions: fullSystemContext,
      input: [...conversationHistory, currentInput] as Array<{
        role: "user" | "assistant";
        content: string;
      }>,
      max_output_tokens: 500,
>>>>>>> fb9a5879
    });

    console.log("🚀 ~ generateAiChatResponse ~ response:", response.messages);

    const aiResponse =
      response.messages?.[response.messages.length - 1]?.content;
    const aiResponseString =
      typeof aiResponse === "string"
        ? aiResponse
        : "I apologize, but I couldn't generate a response. Please try again.";

    // Extract tool calls and tool responses
    let toolCalls: any[] = [];
    let toolResponses: any[] = [];

    for (const message of response.messages || []) {
      if (message.constructor.name === "AIMessage") {
        const aiMsg = message as any;
        if (aiMsg.tool_calls && aiMsg.tool_calls.length > 0) {
          toolCalls = aiMsg.tool_calls;
        }
      } else if (message.constructor.name === "ToolMessage") {
        const toolMsg = message as any;
        toolResponses.push({
          tool_call_id: toolMsg.tool_call_id,
          content: toolMsg.content,
          name: toolMsg.name,
        });
      }
    }

    // Combine tool calls with their responses
    const enhancedToolCalls = toolCalls.map((toolCall) => ({
      ...toolCall,
      response:
        toolResponses.find((resp) => resp.tool_call_id === toolCall.id) || null,
    }));

    console.log("🔧 Enhanced tool calls:", enhancedToolCalls);

    // Save user message first, then assistant message to ensure correct chronological order
    await insertAiChatMessages({
      userId,
      message: userInput,
      content: userInput,
      role: "user",
    });

    await insertAiChatMessages({
      userId,
      message: aiResponseString,
      content: aiResponseString,
      role: "assistant",
      toolCalls: enhancedToolCalls.length > 0 ? enhancedToolCalls : undefined,
    });

    return aiResponseString;
  } catch (error) {
    console.error("Error generating AI chat response:", error);
    throw new Error("Failed to generate AI response");
  }
}

/**
 * Builds the full system context including user context and system prompt
 */
function buildSystemContext(
  systemPrompt: string,
  trainerName: string,
  userContext: UserContext,
): string {
  const defaultPrompt =
    "You are a helpful personal trainer AI assistant. Provide personalized fitness advice and support based on the user's profile and goals.";

  const userContextText = formatUserContextForAI(userContext);
  const name = trainerName ?? "AI Trainer";

  const basePrompt = systemPrompt ?? defaultPrompt;

  return `You are ${name}, a personal trainer AI assistant. 
  
Here is how the user would like you to behave:
${basePrompt}

USER CONTEXT:
${userContextText}

Please use this context to provide personalized and relevant responses to the user's questions and requests. Remember to embody the personality and approach described in your system prompt while staying true to your role as ${name}.

Your answers should not be very long, they should be about 5 sentences maximum. They should be concise and the length of a normal text message.`;
}

/**
 * Formats user context into a readable text format for the AI
 */
function formatUserContextForAI(context: UserContext): string {
  return `
PROFILE:
- Name: ${context.profile.name ?? "Not specified"}
- Age: ${context.profile.age ?? "Not specified"}
- Height: ${context.profile.height ?? "Not specified"} cm
- Weight: ${context.profile.weight ?? "Not specified"} kg
- Gender: ${context.profile.gender ?? "Not specified"}
- Fitness Level: ${context.profile.fitnessLevel ?? "Not specified"}
- Goals: ${context.profile.fitnessGoals?.join(", ") ?? "Not specified"}
- Workout Frequency: ${context.profile.exerciseFrequency ?? "Not specified"}
- Session Length: ${context.profile.sessionLength ?? "Not specified"}
- Exercises: ${context.profile.exercises?.join(", ") ?? "Not specified"}
- Custom Exercises: ${context.profile.otherExercises?.join(", ") ?? "Not specified"}

PILATES EXPERIENCE:
- Has Experience: ${context.profile.pilatesExperience ? "Yes" : "No"}
- Studio Frequency: ${context.profile.studioFrequency ?? "Not specified"}
- Session Preference: ${context.profile.sessionPreference ?? "Not specified"}
- Apparatus Preference: ${context.profile.apparatusPreference?.join(", ") ?? "Not specified"}

HEALTH INFORMATION:
- Injuries: ${context.profile.health.injuries ? `Yes - ${context.profile.health.injuriesDetails}` : "No injuries reported"}
- Chronic Conditions: ${context.profile.health.chronicConditions?.join(", ") ?? "None"}
- Pregnancy: ${context.profile.health.pregnancy ?? "Not specified"}

RECENT ACTIVITY:
- Total Workouts (Last 30 days): ${context.recentActivity.recentWorkouts.length}
- Weekly Average: ${context.recentActivity.consistency.weeklyAverage} workouts
- Monthly Average: ${context.recentActivity.consistency.monthlyAverage} workouts
- Current Streak: ${context.recentActivity.consistency.streak} days

RECENTLY COMPLETED WORKOUTS:
${
  context.recentActivity.recentWorkouts.length > 0
    ? context.recentActivity.recentWorkouts
        .slice(-5) // Last 5 workouts
        .map(
          (workout) =>
            `- ${workout.workout?.name ?? "Unnamed"} (${workout.workout?.activityType ?? "Unknown"}) - ${workout.workoutTracking.durationHours}h ${workout.workoutTracking.durationMinutes}m - Intensity: ${workout.workoutTracking.intensity}/10 - Would do again: ${workout.workoutTracking.likelyToDoAgain}/10`,
        )
        .join("\n")
    : "- No recent workouts recorded"
}

CURRENT WORKOUT PLAN:
${
  context.workoutPlan.plannedWorkouts.length > 0
    ? context.workoutPlan.plannedWorkouts
        .map(
          (workout, index) =>
            `- Workout ${index + 1}: ${workout.name}
             - Description: ${workout.description ?? "No description"}
             - Activity Type: ${workout.activityType ?? "Not specified"}
             - Duration: ${workout.duration ?? "Not specified"}
             - Level: ${workout.level ?? "Not specified"}
             - Has it been booked: ${workout.isBooked ? "Yes" : "No"}
             - Other Notes: ${workout.status ?? "None"}`,
        )
        .join("\n")
    : "- No planned workouts"
}


PROGRESS & CHALLENGES:
- Current Challenges: ${context.progress.challenges?.join(", ") ?? "Not specified"}
- Recent Improvements: ${context.progress.improvements?.join(", ") ?? "Not specified"}


MOTIVATION:
- Motivation Factors: ${context.profile.motivation?.join(", ") ?? "Not specified"}
- Other Motivations: ${context.profile.otherMotivation?.join(", ") ?? "Not specified"}
- Progress Tracking Methods: ${context.profile.progressTracking?.join(", ") ?? "Not specified"}
`;
}

/**
 * Fetches chat history for a user
 */
export async function getChatHistory(
  userId: string,
): Promise<Array<{ role: string; content: string }>> {
  const messages = await getMessages(userId);

  return messages.map((msg) => ({
    role: msg.role,
    content: msg.content ?? msg.message ?? "",
  }));
}

/**
 * Clears chat history for a user (if needed)
 */
export async function clearChatHistory(userId: string): Promise<void> {
  // This would need a new mutation function to delete messages
  // For now, we'll just log it
  console.log(`Would clear chat history for user: ${userId}`);
  // TODO: Implement clearChatMessages mutation if needed
}<|MERGE_RESOLUTION|>--- conflicted
+++ resolved
@@ -69,19 +69,8 @@
   const currentInput = new HumanMessage(userInput);
 
   try {
-<<<<<<< HEAD
     const response = await agent.invoke({
       messages: [...conversationHistory, currentInput],
-=======
-    const response = await openai.responses.create({
-      model: "gpt-4.1-2025-04-14",
-      instructions: fullSystemContext,
-      input: [...conversationHistory, currentInput] as Array<{
-        role: "user" | "assistant";
-        content: string;
-      }>,
-      max_output_tokens: 500,
->>>>>>> fb9a5879
     });
 
     console.log("🚀 ~ generateAiChatResponse ~ response:", response.messages);
