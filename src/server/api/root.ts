--- conflicted
+++ resolved
@@ -6,13 +6,10 @@
 import { personalTrainerRouter } from "./routers/personal-trainer";
 import { myPtRouter } from "./routers/my-pt";
 import { notificationsRouter } from "./routers/notifications";
-<<<<<<< HEAD
 import { adminRouter } from "./routers/admin";
 import { userRouter } from "./routers/user";
 import { videosRouter } from "./routers/videos";
-=======
 import { waitlistRouter } from "./routers/waitlist";
->>>>>>> ea59713c
 
 /**
  * This is the primary router for your server.
@@ -27,13 +24,10 @@
   personalTrainer: personalTrainerRouter,
   myPt: myPtRouter,
   notifications: notificationsRouter,
-<<<<<<< HEAD
   admin: adminRouter,
   user: userRouter,
   videos: videosRouter,
-=======
   waitlist: waitlistRouter,
->>>>>>> ea59713c
 });
 
 // export type definition of API
