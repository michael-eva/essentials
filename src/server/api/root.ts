--- conflicted
+++ resolved
@@ -1,10 +1,6 @@
 import { createCallerFactory, createTRPCRouter } from "@/server/api/trpc";
-<<<<<<< HEAD
+import { workoutRouter } from "./routers/workout";
 import { workoutPlanRouter } from "./routers/generate-plan";
-=======
-import { workoutPlanRouter } from "./routers/workout-plan";
-import { workoutRouter } from "./routers/workout";
->>>>>>> 6f7ca51c
 import { onboardingRouter } from "./routers/onboarding";
 import { authRouter } from "./routers/auth";
 import { personalTrainerRouter } from "./routers/personal-trainer";
