import "@/styles/globals.css";

import { type Metadata } from "next";
import { Space_Grotesk, JetBrains_Mono } from "next/font/google";

import { TRPCReactProvider } from "@/trpc/react";
import { ThemeProvider } from "./_components/theme-provider";
import { SessionProvider } from '@/contexts/SessionContext';
import ProtectedRoute from '@/components/auth/ProtectedRoute';
<<<<<<< HEAD
import { PWAProvider } from '@/components/pwa/PWAProvider';
=======
import SharedLayout from './_components/SharedLayout';

>>>>>>> b1b25631

export const metadata: Metadata = {
  title: "Essentials Studio",
  description: "Your personal fitness companion with AI-powered workout plans and progress tracking",
  icons: [
    { rel: "icon", url: "/favicon.ico" },
    { rel: "apple-touch-icon", url: "/logo/essentials_logo.png" },
  ],
  manifest: "/manifest.json",
  themeColor: "#000000",
  viewport: "width=device-width, initial-scale=1, maximum-scale=1",
  appleWebApp: {
    capable: true,
    statusBarStyle: "default",
    title: "Essentials",
  },
};

const spaceGrotesk = Space_Grotesk({
  subsets: ["latin"],
  variable: "--font-space-grotesk",
  display: "swap",
});

const jetbrainsMono = JetBrains_Mono({
  subsets: ["latin"],
  variable: "--font-jetbrains-mono",
  display: "swap",
});

export default function RootLayout({
  children,
}: {
  children: React.ReactNode;
}) {
  return (
    <html lang="en">
      <body className={`${spaceGrotesk.variable} ${jetbrainsMono.variable} font-sans antialiased`}>
        <TRPCReactProvider>
          <ThemeProvider defaultTheme="light" storageKey="app-theme">
            <SessionProvider>
              <ProtectedRoute>
                <SharedLayout>
                  {children}
                </SharedLayout>
              </ProtectedRoute>
            </SessionProvider>
<<<<<<< HEAD
            <Toaster />
            <PWAProvider />
=======
>>>>>>> b1b25631
          </ThemeProvider>
        </TRPCReactProvider>
      </body>
    </html>
  );
}<|MERGE_RESOLUTION|>--- conflicted
+++ resolved
@@ -7,12 +7,9 @@
 import { ThemeProvider } from "./_components/theme-provider";
 import { SessionProvider } from '@/contexts/SessionContext';
 import ProtectedRoute from '@/components/auth/ProtectedRoute';
-<<<<<<< HEAD
-import { PWAProvider } from '@/components/pwa/PWAProvider';
-=======
 import SharedLayout from './_components/SharedLayout';
 
->>>>>>> b1b25631
+import { PWAProvider } from '@/components/pwa/PWAProvider';
 
 export const metadata: Metadata = {
   title: "Essentials Studio",
@@ -60,11 +57,7 @@
                 </SharedLayout>
               </ProtectedRoute>
             </SessionProvider>
-<<<<<<< HEAD
-            <Toaster />
             <PWAProvider />
-=======
->>>>>>> b1b25631
           </ThemeProvider>
         </TRPCReactProvider>
       </body>
