"use client";

import { useState } from "react";
import { Card } from "@/components/ui/card";
import { Progress } from "@/components/ui/progress";
import { toast } from "sonner";
import { api } from "@/trpc/react";
import EditFormDialog from "@/app/_components/onboarding/profile/EditFormDialog";
import {
  useProfileCompletion,
  type FormData,
  type FormType,
} from "@/hooks/useProfileCompletion";
import { ProfileSkeleton } from "./DashboardSkeleton";
import DefaultBox from "../global/DefaultBox";
import { motion } from "framer-motion";
import { PushNotificationManager } from "@/components/pwa/PushNotificationManager";
import { PWATest } from "@/components/pwa/PWATest";

export default function ProfilePage() {
<<<<<<< HEAD
  const [selectedForm, setSelectedForm] = useState<FormType | null>(null);
  const { isLoading, formData, formSections } = useProfileCompletion();
  const utils = api.useUtils();
  const { mutate: postBasicQuestions } =
    api.onboarding.postBasicQuestions.useMutation({
      onSuccess: () => {
        toast.success("Your profile has been updated successfully.");
        setSelectedForm(null);
        utils.onboarding.getOnboardingData.invalidate();
      },
      onError: (error) => {
        console.error("Error updating form data:", error);
        toast.error("Failed to update your profile. Please try again.");
      },
    });

  const { mutate: postFitnessBackground } =
    api.onboarding.postFitnessBackground.useMutation({
      onSuccess: () => {
        toast.success("Your profile has been updated successfully.");
        setSelectedForm(null);
        utils.onboarding.getOnboardingData.invalidate();
      },
      onError: (error) => {
        console.error("Error updating form data:", error);
        toast.error("Failed to update your profile. Please try again.");
      },
    });
=======
  const [selectedForm, setSelectedForm] = useState<FormType | null>(null)
  const { isLoading, formData, formSections } = useProfileCompletion()
  const utils = api.useUtils()

>>>>>>> 2d8cb2bd

  const { mutate: postHealthConsiderations } =
    api.onboarding.postHealthConsiderations.useMutation({
      onSuccess: () => {
        toast.success("Your profile has been updated successfully.");
        setSelectedForm(null);
        utils.onboarding.getOnboardingData.invalidate();
      },
      onError: (error) => {
        console.error("Error updating form data:", error);
        toast.error("Failed to update your profile. Please try again.");
      },
    });

<<<<<<< HEAD
  const { mutate: postFitnessGoals } =
    api.onboarding.postFitnessGoals.useMutation({
      onSuccess: () => {
        toast.success("Your profile has been updated successfully.");
        setSelectedForm(null);
        utils.onboarding.getOnboardingData.invalidate();
      },
      onError: (error) => {
        console.error("Error updating form data:", error);
        toast.error("Failed to update your profile. Please try again.");
      },
    });
=======
>>>>>>> 2d8cb2bd

  const { mutate: postPilatesExperience } =
    api.onboarding.postPilatesExperience.useMutation({
      onSuccess: () => {
        toast.success("Your profile has been updated successfully.");
        setSelectedForm(null);
        utils.onboarding.getOnboardingData.invalidate();
      },
      onError: (error) => {
        console.error("Error updating form data:", error);
        toast.error("Failed to update your profile. Please try again.");
      },
    });

  const { mutate: postMotivation } = api.onboarding.postMotivation.useMutation({
    onSuccess: () => {
      toast.success("Your profile has been updated successfully.");
      setSelectedForm(null);
      utils.onboarding.getOnboardingData.invalidate();
    },
    onError: (error) => {
      console.error("Error updating form data:", error);
      toast.error("Failed to update your profile. Please try again.");
    },
  });

  const handleFormSubmit = async (
    formType: FormType,
    data: FormData[FormType],
  ) => {
    try {
      switch (formType) {
<<<<<<< HEAD
        case "basicQuestion": {
          const basicData = data as FormData["basicQuestion"];
          postBasicQuestions({
            name: basicData.name,
            age: basicData.age,
            height: basicData.height,
            weight: basicData.weight,
            gender: basicData.gender,
          });
          break;
        }
        // case "fitnessBg": {
        //   const fitnessData = data as FormData["fitnessBg"]
        //   postFitnessBackground({
        //     fitnessLevel: fitnessData.fitnessLevel,
        //     exercises: fitnessData.exercises,
        //     exerciseFrequency: fitnessData.exerciseFrequency,
        //     sessionLength: fitnessData.sessionLength,
        //     otherExercises: fitnessData.otherExercises
        //   })
        //   break
        // }
=======
>>>>>>> 2d8cb2bd
        case "healthCons": {
          const healthData = data as FormData["healthCons"];

          postHealthConsiderations({
            injuries: healthData.injuries ?? false,
            injuriesDetails: healthData.injuries
              ? (healthData.injuriesDetails ?? null)
              : null,
            recentSurgery: healthData.recentSurgery ?? false,
            surgeryDetails: healthData.recentSurgery
              ? (healthData.surgeryDetails ?? null)
              : null,
            chronicConditions: healthData.chronicConditions,
            otherHealthConditions: healthData.chronicConditions.includes(
              "Other",
            )
              ? (healthData.otherHealthConditions ?? null)
              : null,
            pregnancy: healthData.pregnancy ?? "Not applicable",
            pregnancyConsultedDoctor:
              healthData.pregnancyConsultedDoctor ?? false,
            pregnancyConsultedDoctorDetails:
              healthData.pregnancyConsultedDoctorDetails ?? null,
          });
          break;
        }
<<<<<<< HEAD
        case "goals": {
          const goalsData = data as FormData["goals"];
          postFitnessGoals({
            fitnessGoals: goalsData.fitnessGoals,
            goalTimeline: goalsData.goalTimeline,
            specificGoals: goalsData.specificGoals ?? undefined,
            otherFitnessGoals: goalsData.otherFitnessGoals,
          });
          break;
        }
=======

>>>>>>> 2d8cb2bd
        case "pilates": {
          const pilatesData = data as FormData["pilates"];
          postPilatesExperience({
            fitnessLevel: pilatesData.fitnessLevel,
            pilatesExperience: pilatesData.pilatesExperience,
<<<<<<< HEAD
            // studioFrequency: pilatesData.studioFrequency,
            // sessionPreference: pilatesData.sessionPreference,
            apparatusPreference: pilatesData.apparatusPreference,
            otherApparatusPreferences: pilatesData.otherApparatusPreferences,
            pilatesDuration: pilatesData.pilatesExperience
              ? (pilatesData.pilatesDuration ?? null)
              : null,
            customApparatus: pilatesData.customApparatus ?? undefined,
            otherCustomApparatus: pilatesData.otherCustomApparatus,
          });
          break;
=======
            pilatesDuration: pilatesData.pilatesExperience ? pilatesData.pilatesDuration ?? null : null,
            pilatesStyles: pilatesData.pilatesStyles,
            homeEquipment: pilatesData.homeEquipment,
            fitnessGoals: pilatesData.fitnessGoals,
            otherFitnessGoals: pilatesData.otherFitnessGoals,
            specificGoals: pilatesData.specificGoals ?? undefined
          })
          break
>>>>>>> 2d8cb2bd
        }
        case "motivation": {
          const motivationData = data as FormData["motivation"];
          postMotivation({
            motivation: motivationData.motivation,
            progressTracking: motivationData.progressTracking,
            otherMotivation: motivationData.otherMotivation,
            otherProgressTracking: motivationData.otherProgressTracking,
          });
          break;
        }
      }
    } catch (error) {
      console.error("Error updating form data:", error);
      toast.error("Failed to update your profile. Please try again.");
    }
  };

  if (isLoading) {
    return (
      <div className="space-y-6">
        <ProfileSkeleton />
      </div>
    );
  }

  return (
    <div className="space-y-6">
      <DefaultBox
        title="Profile"
        description="Manage your personal information and preferences"
        showViewAll={false}
      >
        <div className="grid grid-cols-1 gap-4 md:grid-cols-2 lg:grid-cols-3">
          {formSections.map((section, index) => (
            <motion.div
              key={section.type}
              initial={{ opacity: 0, y: 10 }}
              animate={{ opacity: 1, y: 0 }}
              transition={{ duration: 0.3, delay: index * 0.1 }}
            >
              <Card
                className="hover:border-brand-brown cursor-pointer rounded-xl border border-gray-200 bg-white p-4 transition-all hover:shadow-md"
                onClick={() => setSelectedForm(section.type)}
              >
                <div className="flex items-start space-x-4">
                  <div
                    className="rounded-lg p-2"
                    style={{ backgroundColor: `${section.color}20` }}
                  >
                    <div style={{ color: section.color }}>{section.icon}</div>
                  </div>
                  <div className="min-w-0 flex-1">
                    <h3 className="font-semibold text-gray-900">
                      {section.title}
                    </h3>
                    <p className="text-sm text-gray-500">
                      {section.description}
                    </p>
                    <div className="mt-2">
                      <Progress value={section.completion} className="h-2" />
                      <p className="mt-1 text-xs text-gray-500">
                        {section.completion}% Complete
                      </p>
                    </div>
                  </div>
                </div>
              </Card>
            </motion.div>
          ))}
        </div>
      </DefaultBox>

      {selectedForm && formData && (
        <EditFormDialog
          open={!!selectedForm}
          onOpenChangeAction={(open: boolean) => !open && setSelectedForm(null)}
          formType={selectedForm}
          formData={formData[selectedForm]}
          onSubmitAction={(data) => handleFormSubmit(selectedForm, data)}
          formSections={formSections}
        />
      )}

      <DefaultBox
        title="App Settings"
        description="Configure your app preferences and notifications"
        showViewAll={false}
      >
        <div className="space-y-6">
          <PushNotificationManager />
          <PWATest />
        </div>
      </DefaultBox>
    </div>
  );
}<|MERGE_RESOLUTION|>--- conflicted
+++ resolved
@@ -18,41 +18,10 @@
 import { PWATest } from "@/components/pwa/PWATest";
 
 export default function ProfilePage() {
-<<<<<<< HEAD
-  const [selectedForm, setSelectedForm] = useState<FormType | null>(null);
-  const { isLoading, formData, formSections } = useProfileCompletion();
-  const utils = api.useUtils();
-  const { mutate: postBasicQuestions } =
-    api.onboarding.postBasicQuestions.useMutation({
-      onSuccess: () => {
-        toast.success("Your profile has been updated successfully.");
-        setSelectedForm(null);
-        utils.onboarding.getOnboardingData.invalidate();
-      },
-      onError: (error) => {
-        console.error("Error updating form data:", error);
-        toast.error("Failed to update your profile. Please try again.");
-      },
-    });
-
-  const { mutate: postFitnessBackground } =
-    api.onboarding.postFitnessBackground.useMutation({
-      onSuccess: () => {
-        toast.success("Your profile has been updated successfully.");
-        setSelectedForm(null);
-        utils.onboarding.getOnboardingData.invalidate();
-      },
-      onError: (error) => {
-        console.error("Error updating form data:", error);
-        toast.error("Failed to update your profile. Please try again.");
-      },
-    });
-=======
   const [selectedForm, setSelectedForm] = useState<FormType | null>(null)
   const { isLoading, formData, formSections } = useProfileCompletion()
   const utils = api.useUtils()
 
->>>>>>> 2d8cb2bd
 
   const { mutate: postHealthConsiderations } =
     api.onboarding.postHealthConsiderations.useMutation({
@@ -67,21 +36,6 @@
       },
     });
 
-<<<<<<< HEAD
-  const { mutate: postFitnessGoals } =
-    api.onboarding.postFitnessGoals.useMutation({
-      onSuccess: () => {
-        toast.success("Your profile has been updated successfully.");
-        setSelectedForm(null);
-        utils.onboarding.getOnboardingData.invalidate();
-      },
-      onError: (error) => {
-        console.error("Error updating form data:", error);
-        toast.error("Failed to update your profile. Please try again.");
-      },
-    });
-=======
->>>>>>> 2d8cb2bd
 
   const { mutate: postPilatesExperience } =
     api.onboarding.postPilatesExperience.useMutation({
@@ -114,31 +68,6 @@
   ) => {
     try {
       switch (formType) {
-<<<<<<< HEAD
-        case "basicQuestion": {
-          const basicData = data as FormData["basicQuestion"];
-          postBasicQuestions({
-            name: basicData.name,
-            age: basicData.age,
-            height: basicData.height,
-            weight: basicData.weight,
-            gender: basicData.gender,
-          });
-          break;
-        }
-        // case "fitnessBg": {
-        //   const fitnessData = data as FormData["fitnessBg"]
-        //   postFitnessBackground({
-        //     fitnessLevel: fitnessData.fitnessLevel,
-        //     exercises: fitnessData.exercises,
-        //     exerciseFrequency: fitnessData.exerciseFrequency,
-        //     sessionLength: fitnessData.sessionLength,
-        //     otherExercises: fitnessData.otherExercises
-        //   })
-        //   break
-        // }
-=======
->>>>>>> 2d8cb2bd
         case "healthCons": {
           const healthData = data as FormData["healthCons"];
 
@@ -165,38 +94,12 @@
           });
           break;
         }
-<<<<<<< HEAD
-        case "goals": {
-          const goalsData = data as FormData["goals"];
-          postFitnessGoals({
-            fitnessGoals: goalsData.fitnessGoals,
-            goalTimeline: goalsData.goalTimeline,
-            specificGoals: goalsData.specificGoals ?? undefined,
-            otherFitnessGoals: goalsData.otherFitnessGoals,
-          });
-          break;
-        }
-=======
-
->>>>>>> 2d8cb2bd
+
         case "pilates": {
           const pilatesData = data as FormData["pilates"];
           postPilatesExperience({
             fitnessLevel: pilatesData.fitnessLevel,
             pilatesExperience: pilatesData.pilatesExperience,
-<<<<<<< HEAD
-            // studioFrequency: pilatesData.studioFrequency,
-            // sessionPreference: pilatesData.sessionPreference,
-            apparatusPreference: pilatesData.apparatusPreference,
-            otherApparatusPreferences: pilatesData.otherApparatusPreferences,
-            pilatesDuration: pilatesData.pilatesExperience
-              ? (pilatesData.pilatesDuration ?? null)
-              : null,
-            customApparatus: pilatesData.customApparatus ?? undefined,
-            otherCustomApparatus: pilatesData.otherCustomApparatus,
-          });
-          break;
-=======
             pilatesDuration: pilatesData.pilatesExperience ? pilatesData.pilatesDuration ?? null : null,
             pilatesStyles: pilatesData.pilatesStyles,
             homeEquipment: pilatesData.homeEquipment,
@@ -205,7 +108,6 @@
             specificGoals: pilatesData.specificGoals ?? undefined
           })
           break
->>>>>>> 2d8cb2bd
         }
         case "motivation": {
           const motivationData = data as FormData["motivation"];
