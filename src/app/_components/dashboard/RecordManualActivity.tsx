import { Dialog, DialogContent, DialogHeader, DialogTitle, DialogFooter } from "@/components/ui/dialog"
import { Textarea } from "@/components/ui/textarea"
import { Label } from "@/components/ui/label"
import { Select, SelectContent, SelectItem, SelectTrigger, SelectValue } from "@/components/ui/select"
import { Button } from "@/components/ui/button"
import { Slider } from "@/components/ui/slider"
import { useForm } from "react-hook-form"
import { zodResolver } from "@hookform/resolvers/zod"
import * as z from "zod"
import { useState, useEffect } from "react"
<<<<<<< HEAD
import { Clock, Ruler, Activity, Bike, Waves, Footprints, Mountain, Ship, Dumbbell, Ellipsis, LandPlot, Scaling, Weight, Anvil, CircleGauge } from "lucide-react"
=======
import { Clock, Ruler, Activity, Bike, Waves, Footprints, Mountain, Ship, Dumbbell, Ellipsis, Repeat, Flame } from "lucide-react"
>>>>>>> 2ab28afc
import { WheelPicker } from "./WheelPicker"
import { CustomInput } from "@/app/_components/dashboard/InputLayout"
import { DatePicker } from "@/components/ui/date-picker"
import { activityTypeEnum } from "@/drizzle/src/db/schema"
import { ExerciseList, type Exercise } from "./ExerciseList"

const exerciseSetSchema = z.object({
  id: z.string(),
  reps: z.number().min(1, "Reps must be at least 1"),
  weight: z.number().min(0, "Weight must be 0 or greater"),
})

const exerciseSchema = z.object({
  id: z.string(),
  name: z.string().min(1, "Exercise name is required"),
  sets: z.array(exerciseSetSchema).min(1, "At least one set is required"),
})

const activityFormSchema = z.object({
  workoutType: z.string({
    required_error: "Please select an activity type",
  }),
  date: z.date(),
  durationHours: z.number().min(0, "Hours must be 0 or greater"),
  durationMinutes: z.number().min(0, "Minutes must be 0 or greater").max(59, "Minutes must be less than 60"),
  distance: z.string().optional(),
  distanceUnit: z.enum(["miles", "kilometers"], {
    required_error: "Please select a distance unit",
  }),
  intensity: z.number().min(1, "Please rate the intensity from 1-10").max(10, "Rating must be between 1-10"),
  notes: z.string().optional(),
  workoutId: z.string().optional(),
  exercises: z.array(exerciseSchema).optional(),
  likelyToDoAgain: z.number().min(1, "Please rate the likelihood of doing this activity again from 1-10").max(10, "Rating must be between 1-10"),
})

export type ActivityFormValues = z.infer<typeof activityFormSchema>

const ACTIVITY_TYPES = activityTypeEnum.enumValues;

const ACTIVITY_ICONS = {
  run: Activity,
  cycle: Bike,
  swim: Waves,
  walk: Footprints,
  hike: Mountain,
  rowing: Ship,
  elliptical: Ellipsis,
  workout: Dumbbell,
  weightlift: Anvil,
  dance: Activity,
  "team sports": LandPlot,
  pilates: CircleGauge,
  bodyweight: Weight,
  resistance: Scaling,
  other: Ellipsis,
} as const;

function safeParseInt(val: string | undefined) {
  return /^\d+$/.test(val ?? "") ? parseInt(val!, 10) : 0;
}

export default function RecordManualActivity({
  isDialogOpen,
  setIsDialogOpen,
  handleSubmitActivity,
  initialActivityType,
  workoutId,
  initialDurationHours,
  initialDurationMinutes,
}: {
  isDialogOpen: boolean
  setIsDialogOpen: (isOpen: boolean) => void
  handleSubmitActivity: (data: ActivityFormValues) => void
  initialActivityType?: string
  workoutId?: string
  initialDurationHours?: number
  initialDurationMinutes?: number
}) {
  console.log(initialDurationHours, initialDurationMinutes)
  const form = useForm<ActivityFormValues>({
    resolver: zodResolver(activityFormSchema),
    defaultValues: {
      workoutType: initialActivityType ?? "",
      date: new Date(),
      durationHours: initialDurationHours ?? 0,
      durationMinutes: initialDurationMinutes ?? 0,
      distance: "",
      distanceUnit: "kilometers",
      intensity: 5,
      notes: "",
      workoutId: workoutId,
      exercises: [],
      likelyToDoAgain: 5,
    },
  })

  useEffect(() => {
    if (initialActivityType) {
      form.setValue("workoutType", initialActivityType)
    }
  }, [initialActivityType, form])

  useEffect(() => {
    if (initialDurationHours !== undefined) {
      form.setValue("durationHours", initialDurationHours)
      setTempHours(initialDurationHours)
    }
    if (initialDurationMinutes !== undefined) {
      form.setValue("durationMinutes", initialDurationMinutes)
      setTempMinutes(initialDurationMinutes)
    }
  }, [initialDurationHours, initialDurationMinutes, form])

  const onSubmit = (data: ActivityFormValues) => {
    console.log(data)
    // handleSubmitActivity({ ...data, workoutId })
    // form.reset()
    // setExercises([])
  }

  const [isTimePickerOpen, setIsTimePickerOpen] = useState(false)
  const [tempHours, setTempHours] = useState(form.watch("durationHours"))
  const [tempMinutes, setTempMinutes] = useState(form.watch("durationMinutes"))
  const [isDistancePickerOpen, setIsDistancePickerOpen] = useState(false)
  const distanceValue = form.watch("distance") ?? "0.0"
  const [intPart, decPart] = distanceValue.toString().split(".")
  const [tempDistanceInt, setTempDistanceInt] = useState(safeParseInt(intPart))
  const [tempDistanceDec, setTempDistanceDec] = useState(safeParseInt(decPart))
  const [tempDistanceUnit, setTempDistanceUnit] = useState(form.watch("distanceUnit") === "miles" ? "mi" : "km")

  const isWorkout = form.watch("workoutType") === "workout"

  const [exercises, setExercises] = useState<Exercise[]>(form.watch("exercises") ?? [])

  useEffect(() => {
    form.setValue("exercises", exercises)
  }, [exercises, form])

  return (
    <Dialog open={isDialogOpen} onOpenChange={setIsDialogOpen}>
      <DialogContent className="max-h-[90vh] overflow-y-auto">
        <DialogHeader>
          <DialogTitle>Record Manual Activity</DialogTitle>
        </DialogHeader>
        <form onSubmit={form.handleSubmit(onSubmit)} className="space-y-6 py-4">
          <div className="space-y-2">
            <Label>Activity Type</Label>
            <Select
              value={form.watch("workoutType")}
              onValueChange={(value) => form.setValue("workoutType", value)}
            >
              <SelectTrigger className="flex items-center w-full border rounded-md px-3 py-2 text-left bg-background focus:outline-none focus:ring-2 focus:ring-primary/50 transition-colors gap-2">
                {!form.watch("workoutType") && <Activity className="w-4 h-4 text-muted-foreground" />}
                <span className="flex-1 text-left">
                  <SelectValue placeholder="Select activity type" />
                </span>
              </SelectTrigger>
              <SelectContent className="bg-brand-light-nude">
                {ACTIVITY_TYPES.map((type) => {
                  const IconComponent = ACTIVITY_ICONS[type];
                  return (
                    <SelectItem key={type} value={type}>
                      <div className="flex items-center gap-2">
                        <IconComponent className="w-4 h-4" />
                        {type.charAt(0).toUpperCase() + type.slice(1)}
                      </div>
                    </SelectItem>
                  );
                })}
              </SelectContent>
            </Select>
            {form.formState.errors.workoutType && (
              <p className="text-sm text-destructive">{form.formState.errors.workoutType.message}</p>
            )}
          </div>
          <div className="space-y-2">
            <Label>Date</Label>
            <DatePicker
              date={form.watch("date")}
              onSelect={(date) => form.setValue("date", date ?? new Date())}
              error={form.formState.errors.date?.message}
            />
          </div>
          <div className="space-y-2">
            <Label>Duration</Label>
            <CustomInput
              icon={Clock}
              value={form.watch("durationHours") === 0 && form.watch("durationMinutes") === 0 ? undefined : `${form.watch("durationHours")}h ${form.watch("durationMinutes").toString().padStart(2, '0')}m`}
              placeholder="Set duration"
              onClick={() => setIsTimePickerOpen(true)}
              error={form.formState.errors.durationHours?.message ?? form.formState.errors.durationMinutes?.message}
            />
          </div>

          <WheelPicker
            isOpen={isTimePickerOpen}
            onClose={() => {
              setIsTimePickerOpen(false)
              setTempHours(form.watch("durationHours"))
              setTempMinutes(form.watch("durationMinutes"))
            }}
            title="Select Duration"
            columns={[
              {
                label: "Hours",
                value: tempHours,
                setValue: setTempHours,
                min: 0,
                max: 24,
                format: (v) => v.toString(),
                unit: "h",
              },
              {
                label: "Minutes",
                value: tempMinutes,
                setValue: setTempMinutes,
                min: 0,
                max: 59,
                format: (v) => v.toString().padStart(2, '0'),
                unit: "m",
              },
            ]}
            onConfirm={() => {
              form.setValue("durationHours", tempHours)
              form.setValue("durationMinutes", tempMinutes)
              setIsTimePickerOpen(false)
            }}
          />

          {!isWorkout ? (
            <>
              <div className="space-y-2">
                <Label>Distance</Label>
                <CustomInput
                  icon={Ruler}
                  value={form.watch("distance") ? `${form.watch("distance")}${form.watch("distanceUnit") === "miles" ? " mi" : " km"}` : undefined}
                  placeholder="Set distance"
                  onClick={() => setIsDistancePickerOpen(true)}
                  error={form.formState.errors.distance?.message}
                />
              </div>

              <WheelPicker
                isOpen={isDistancePickerOpen}
                onClose={() => {
                  setIsDistancePickerOpen(false)
                  const dVal = form.watch("distance") ?? "0.0"
                  const [intPart, decPart] = dVal.split(".")
                  setTempDistanceInt(safeParseInt(intPart))
                  setTempDistanceDec(safeParseInt(decPart))
                  setTempDistanceUnit(form.watch("distanceUnit") === "miles" ? "mi" : "km")
                }}
                title="Set Distance"
                columns={[
                  {
                    label: "",
                    value: tempDistanceInt,
                    setValue: setTempDistanceInt,
                    min: 0,
                    max: 99,
                    format: (v) => v.toString(),
                  },
                  {
                    label: "",
                    value: tempDistanceDec,
                    setValue: setTempDistanceDec,
                    min: 0,
                    max: 9,
                    format: (v) => "." + v.toString(),
                  },
                  {
                    label: "",
                    value: tempDistanceUnit,
                    setValue: (v: string) => setTempDistanceUnit(v as "km" | "mi"),
                    options: ["km", "mi"],
                  },
                ]}
                onConfirm={() => {
                  form.setValue("distance", `${tempDistanceInt}.${tempDistanceDec}`)
                  form.setValue("distanceUnit", tempDistanceUnit === "mi" ? "miles" : "kilometers")
                  setIsDistancePickerOpen(false)
                }}
              />
            </>
          ) : (
            <div className="space-y-2">
              <Label>Resistance Training</Label>
              <ExerciseList
                exercises={exercises}
                onChange={setExercises}
              />
              {form.formState.errors.exercises && (
                <p className="text-sm text-destructive">{form.formState.errors.exercises.message}</p>
              )}
            </div>
          )}

          <div className="space-y-2 bg-orange-50 rounded-md p-4">
            <Label className="flex items-center gap-2">
              <Flame className="w-4 h-4 text-orange-500" />
              How was the activity? (1-10)
            </Label>
            <div className="space-y-4">
              <Slider
                value={[form.watch("intensity")]}
                onValueChange={(value) => form.setValue("intensity", value[0] ?? 5)}
                max={10}
                min={1}
                step={1}
                className="w-full slider-orange"
              />
              <div className="flex justify-between text-sm text-muted-foreground">
                <span>1 - Very Easy</span>
                <span className="font-medium text-foreground">{form.watch("intensity")}</span>
                <span>10 - Very Hard</span>
              </div>
            </div>
            {form.formState.errors.intensity && (
              <p className="text-sm text-destructive">{form.formState.errors.intensity.message}</p>
            )}
          </div>
          <div className="space-y-2 bg-blue-50 rounded-md p-4">
            <Label className="flex items-center gap-2">
              <Repeat className="w-4 h-4 text-blue-500" />
              How likely are you to do this activity again? (1-10)
            </Label>
            <div className="space-y-4">
              <Slider
                value={[form.watch("likelyToDoAgain")]}
                onValueChange={(value) => form.setValue("likelyToDoAgain", value[0] ?? 5)}
                max={10}
                min={1}
                step={1}
                className="w-full slider-blue"
              />
              <div className="flex justify-between text-sm text-muted-foreground">
                <span>1 - Very Unlikely</span>
                <span className="font-medium text-foreground">{form.watch("likelyToDoAgain")}</span>
                <span>10 - Very Likely</span>
              </div>
            </div>
            {form.formState.errors.likelyToDoAgain && (
              <p className="text-sm text-destructive">{form.formState.errors.likelyToDoAgain.message}</p>
            )}
          </div>

          <div className="space-y-2">
            <Label htmlFor="notes">Notes</Label>
            <Textarea
              id="notes"
              placeholder="How did you feel? What went well? What could be improved?"
              {...form.register("notes")}
              className="min-h-[100px]"
            />
          </div>

          <DialogFooter className="flex flex-row w-full gap-2">
            <Button
              type="button"
              variant="outline"
              onClick={() => {
                setIsDialogOpen(false)
                form.reset()
              }}
              className="w-1/2"
            >
              Cancel
            </Button>
            <Button type="submit" className="w-1/2">
              Save Activity
            </Button>
          </DialogFooter>
        </form>
      </DialogContent>
    </Dialog>
  )
} <|MERGE_RESOLUTION|>--- conflicted
+++ resolved
@@ -8,11 +8,7 @@
 import { zodResolver } from "@hookform/resolvers/zod"
 import * as z from "zod"
 import { useState, useEffect } from "react"
-<<<<<<< HEAD
-import { Clock, Ruler, Activity, Bike, Waves, Footprints, Mountain, Ship, Dumbbell, Ellipsis, LandPlot, Scaling, Weight, Anvil, CircleGauge } from "lucide-react"
-=======
-import { Clock, Ruler, Activity, Bike, Waves, Footprints, Mountain, Ship, Dumbbell, Ellipsis, Repeat, Flame } from "lucide-react"
->>>>>>> 2ab28afc
+import { Clock, Ruler, Activity, Bike, Waves, Footprints, Mountain, Ship, Dumbbell, Ellipsis, LandPlot, Scaling, Weight, Anvil, CircleGauge, Repeat, Flame } from "lucide-react"
 import { WheelPicker } from "./WheelPicker"
 import { CustomInput } from "@/app/_components/dashboard/InputLayout"
 import { DatePicker } from "@/components/ui/date-picker"
