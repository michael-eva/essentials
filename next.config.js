--- conflicted
+++ resolved
@@ -6,54 +6,52 @@
 
 /** @type {import("next").NextConfig} */
 const config = {
-<<<<<<< HEAD
+  images: {
+    remotePatterns: [
+      {
+        protocol: "https",
+        hostname: "image.mux.com",
+        // pathname: '/**', // optional, allows all paths
+      },
+    ],
+  },
   async headers() {
     return [
       {
-        source: '/(.*)',
+        source: "/(.*)",
         headers: [
           {
-            key: 'X-Content-Type-Options',
-            value: 'nosniff',
+            key: "X-C{ontent-Type-Options",
+            value: "nosniff",
           },
           {
-            key: 'X-Frame-Options',
-            value: 'DENY',
+            key: "X-Frame-Options",
+            value: "DENY",
           },
           {
-            key: 'Referrer-Policy',
-            value: 'strict-origin-when-cross-origin',
+            key: "Referrer-Policy",
+            value: "strict-origin-when-cross-origin",
           },
         ],
       },
       {
-        source: '/sw.js',
+        source: "/sw.js",
         headers: [
           {
-            key: 'Content-Type',
-            value: 'application/javascript; charset=utf-8',
+            key: "Content-Type",
+            value: "application/javascript; charset=utf-8",
           },
           {
-            key: 'Cache-Control',
-            value: 'no-cache, no-store, must-revalidate',
+            key: "Cache-Control",
+            value: "no-cache, no-store, must-revalidate",
           },
           {
-            key: 'Content-Security-Policy',
+            key: "Content-Security-Policy",
             value: "default-src 'self'; script-src 'self'",
           },
         ],
       },
-    ]
-=======
-  images: {
-    remotePatterns: [
-        {
-          protocol: 'https',
-          hostname: 'image.mux.com',
-          // pathname: '/**', // optional, allows all paths
-        },
-      ],
->>>>>>> b1b25631
+    ];
   },
 };
 
